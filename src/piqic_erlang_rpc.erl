%% Copyright 2009, 2010, 2011, 2012, 2013 Anton Lavrik
%%
%% Licensed under the Apache License, Version 2.0 (the "License");
%% you may not use this file except in compliance with the License.
%% You may obtain a copy of the License at
%%
%%     http://www.apache.org/licenses/LICENSE-2.0
%%
%% Unless required by applicable law or agreed to in writing, software
%% distributed under the License is distributed on an "AS IS" BASIS,
%% WITHOUT WARRANTIES OR CONDITIONS OF ANY KIND, either express or implied.
%% See the License for the specific language governing permissions and
%% limitations under the License.

%% Piqi compiler for Piqi-RPC/Erlang: top-level module and Escript entry point
%% (see main/1)

-module(piqic_erlang_rpc).
-compile(export_all).


-include_lib("piqi/src/piqic.hrl").


main(Args) ->
    % call piqic_erlang with command-line arguments and ?MODULE as a callback
    % module
    case piqic_erlang:piqic_erlang(?MODULE, Args) of
        ok ->
            ok;
        {error, ErrorStr} ->
            piqic_erlang:print_error(ErrorStr),
            erlang:halt(1)
    end.

%
% Callback functions
%

generate(Context) ->
    % call the main "piqic-erlang" compiler to generate *_piqi.{erl,hrl}
    piqic_erlang:generate(Context),

    gen_rpc_erl(Context),
    gen_impl_hrl(Context),
    gen_default_impl_erl(Context),
    ok.


%
% Generating Piqi-RPC server stubs: <ErlMod>_rpc.erl
%

gen_rpc_erl(Context) ->
    Piqi = Context#context.piqi,
    Mod = Piqi#piqi.module,
    ErlMod = to_string(Piqi#piqi.erlang_module),
    FuncList = Piqi#piqi.func,

    Filename = ErlMod ++ "_rpc.erl",

    Code = iod("\n\n", [
        [
            "-module(", ErlMod, "_rpc).\n",
            "-compile(export_all).\n\n",
            "-include(\"", ErlMod, ".hrl\")."
        ],
        maybe_gen_rpc_callback_specs(Context, FuncList),
        gen_embedded_piqi(ErlMod),
        gen_get_piqi(ErlMod),
<<<<<<< HEAD
        gen_get_functions(FuncList),
        gen_server_stubs(Context, FuncList, Mod, ErlMod)
=======
        gen_func_io_helpers(Context, FuncList, ErlMod),
        gen_server_stubs(FuncList, Mod)
>>>>>>> df948762
    ]),
    ok = piqic:write_file(Filename, Code).


gen_embedded_piqi(ErlMod) ->
    [
        "piqi() ->\n",
        "    ", ErlMod, ":piqi().\n"
    ].

gen_get_functions(FuncList) ->
    FuncNames = [ "    " ++ ErlName || #func{erlang_name = ErlName} <- FuncList],
    [
        "get_functions() -> [\n",
            iod(",\n", FuncNames), "\n",
        "].\n"
    ].


gen_get_piqi(_ErlMod) ->
    [
        "get_piqi(OutputFormat, Options) ->\n",
        "    piqi_rpc_runtime:get_piqi(piqi(), OutputFormat, Options).\n"
    ].

%% This generates convenient calls for (de)serialisation and
%% default value generation of function input | output | errors.
%%
%% They are intended to be used as a public API for serialisation
%% and default value generation.
gen_func_io_helpers(Context, FuncList, ErlMod) ->
    [ gen_func_io_helpers_1(Context, ErlMod, F) || F <- FuncList ].

gen_func_io_helpers_1(Context, ErlMod, F) ->
    IOTypes = [input, output, error],
    HelperKinds = [parse, gen, default],
    lists:map(
        fun({HelperKind, IOType}) ->
            gen_func_io_helper(Context, ErlMod, F, HelperKind, IOType)
        end,
        [{HelpK, IOT} || HelpK <- HelperKinds, IOT <- IOTypes]
    ).

gen_func_io_helper(Context, ErlMod, F, HelperKind, IOType) ->
    ErlName = F#func.erlang_name,
    case get_func_io_type(F, IOType) of
        undefined ->
            [];
        _ ->
            IOTypeStr = atom_to_list(IOType),
            InputType = gen_param_typename(Context, F, IOTypeStr),
            HelperKindPrefix = atom_to_list(HelperKind) ++ "_",
            FuncName = [HelperKindPrefix, ErlName, "_", IOTypeStr],
            lists:map(fun (Args) ->
                    ArgCallStr = ["(", iod(", ", Args), ")"],
                    [
                         FuncName, ArgCallStr, " ->\n",
                        "   ", ErlMod, ":", HelperKindPrefix,
                            InputType, ArgCallStr, ".\n",
                        "\n"
                    ]
                end,
                get_func_io_helper_arg_seq(HelperKind)
            )
    end.

get_func_io_helper_arg_seq(default) ->
    [[]];
get_func_io_helper_arg_seq(_) ->
    [["Data"], ["Data", "Format"], ["Data", "Format", "Opts"]].

get_func_io_type(F, input) ->
    F#func.input;
get_func_io_type(F, output) ->
    F#func.output;
get_func_io_type(F, error) ->
    F#func.error.

gen_server_stubs(FuncList, Mod) ->
    FuncClauses = [ gen_func_clause(X, Mod) || X <- FuncList ],
    [
        "rpc(Mod, Name, InputData, _InputFormat, _OutputFormat, Options) ->\n",
        "    try\n",
        "    case Name of\n",
            iod("\n", FuncClauses), "\n",
            gen_default_clause(),
        "    end\n",
        "    catch\n",
        "        Class:Reason -> piqi_rpc_runtime:handle_runtime_exception(Class, Reason, Options)\n",
        "    end.\n"
    ].


gen_default_clause() ->
    [
"        _ ->\n",
"            piqi_rpc_runtime:handle_unknown_function()\n"
    ].


gen_func_clause(F, Mod) ->
    Name = F#func.name,
    ErlName = F#func.erlang_name,
    ScopedName = [ Mod, "/", Name ],
    InputCode =
        case F#func.input of
            'undefined' -> % the function doesn't have input
                [
"            piqi_rpc_runtime:check_empty_input(InputData),\n",
"            case piqi_rpc_runtime:call(Mod, ",  ErlName, ", 'undefined') of\n"
                ];
            _ ->
                ParseFun = ["fun parse_", ErlName, "_input/1"],
                [
"            Input = piqi_rpc_runtime:decode_input(?MODULE, ", ParseFun, ",\n"
"               <<\"", ScopedName, "-input\">>, _InputFormat, InputData, Options),\n"
"            case piqi_rpc_runtime:call(Mod, ", ErlName, ", Input) of\n"
                ]
        end,

    OutputCode =
        case F#func.output of
            'undefined' -> % the function doesn't produce output
"                ok -> ok";
            _ ->
                EncodeFun = ["fun gen_", ErlName, "_output/1"],
                [
"                {ok, Output} ->\n"
"                    piqi_rpc_runtime:encode_output(?MODULE, ", EncodeFun, ",\n"
"                       <<\"", ScopedName, "-output\">>, _OutputFormat, Output, Options)"
                ]
        end,

    ErrorCode =
        case F#func.error of
            'undefined' -> % the function doesn't produce errors
                [];
            _ ->
                ErrEncodeFun = ["fun gen_", ErlName, "_error/1"],
                [[
"                {error, Error} ->\n"
"                    piqi_rpc_runtime:encode_error(?MODULE, ", ErrEncodeFun, ",\n",
"                       <<\"", ScopedName, "-error\">>, _OutputFormat, Error, Options)"
                ]]
        end,

    DefaultCaseCode = [
"                X -> piqi_rpc_runtime:handle_invalid_result(Name, X)"
    ],

    Code = [
"        <<\"", Name, "\">> ->\n",
                InputCode,
                iod(";\n", [OutputCode] ++ ErrorCode ++ [DefaultCaseCode]),
                "\n",
"            end;\n"
    ],
    Code.

% Generating Piqi-RPC callback specs for: <ErlMod>_rpc.erl
%
% Since callbacks are only supported since R15B, will only generate if Erlang
% version is R15B+
maybe_gen_rpc_callback_specs(Context, FuncList) ->
    case can_use_callbacks() of
        true ->
            gen_rpc_callback_specs(Context, FuncList);
        _ ->
            []
    end.

%% Check if Erlang version is R15+, to determine whether callbacks can be used.
can_use_callbacks() ->
    case erlang:system_info(otp_release) of
        %% Erlang uses lexicographic ordering, so this works
        [$R, A, B, $B | _] ->
            ([A, B] >= "15");
        _ ->
            false
    end.

gen_rpc_callback_specs(Context, FuncList) ->
    [gen_callback_spec(Context, F) || F <- FuncList].

gen_callback_spec(Context, F) ->
    gen_spec("-callback", Context, F).

%
% Generating Piqi-RCP function specs: <ErlMod>_impl.hrl
%

gen_impl_hrl(Context) ->
    Piqi = Context#context.piqi,
    ErlMod = to_string(Piqi#piqi.erlang_module),
    FuncList = Piqi#piqi.func,

    Filename = ErlMod ++ "_impl.hrl",

    HeaderMacro = ["__", string:to_upper(ErlMod), "_IMPL_HRL__" ],
    Code =
        [
            "-ifndef(", HeaderMacro, ").\n"
            "-define(", HeaderMacro, ", 1).\n\n"
            "-include(\"", ErlMod, ".hrl\").\n\n",

            gen_function_specs(Context, FuncList),

            "-endif.\n"
        ],
    ok = piqic:write_file(Filename, iolist_to_binary(Code)).


gen_function_specs(Context, FuncList) ->
    [ gen_function_spec(Context, X) || X <- FuncList ].

gen_function_spec(Context, F) ->
    gen_spec("-spec", Context, F).

gen_spec(SpecAttribute, Context, F) ->
    Input =
        case F#func.input of
            'undefined' -> "'undefined'";
            _ ->
                InputType = gen_scoped_param_typename(Context, F, "input"),
                [ InputType, "()" ]
        end,

    Output =
        case F#func.output of
            'undefined' -> "ok";
            _ ->
                OutputType = gen_scoped_param_typename(Context, F, "output"),
                [ "{ok, ", OutputType, "()}" ]
        end,

    Error =
        case F#func.error of
            'undefined' -> "";
            _ ->
                ErrorType = gen_scoped_param_typename(Context, F, "error"),
                [ " |\n    {error, ", ErrorType, "()}" ]
        end,

    [
        SpecAttribute, " ", F#func.erlang_name, "(", Input, ") ->\n",
        "    ", Output,
        Error, ".\n\n"
    ].


gen_scoped_param_typename(Context, F, Param) ->
    ErlTypeName = gen_param_typename(Context, F, Param),
    piqic:scoped_name(Context, ErlTypeName).


gen_param_typename(Context, F, Param) ->
    TypeName = to_string(F#func.name) ++ "-" ++ Param,
    {_Parent, Typedef} = piqic:resolve_type_name(Context, TypeName),
    piqic:typedef_erlname(Typedef).


%
% Generating Piqi-RPC default implementation: <ErlMod>_default_impl.erl
%

gen_default_impl_erl(Context) ->
    Piqi = Context#context.piqi,
    ErlMod = to_string(Piqi#piqi.erlang_module),
    FuncList = Piqi#piqi.func,

    Filename = ErlMod ++ "_default_impl.erl",

    Code =
        [
            "-module(", ErlMod, "_default_impl).\n"
            "-compile(export_all).\n\n",
            impl_include_or_behaviour_export(Piqi),
            "\n",
            gen_default_impls(Context, FuncList)
        ],
    ok = piqic:write_file(Filename, iolist_to_binary(Code)).

impl_include_or_behaviour_export(Piqi) ->
    ErlMod = to_string(Piqi#piqi.erlang_module),
    FuncList = Piqi#piqi.func,
    case can_use_callbacks() of
        true ->
            [
                "-behaviour(", ErlMod, "_rpc).\n\n",
                [ gen_export(F) || F <- FuncList ]
            ];
        false ->
            ["-include(\"", ErlMod, "_impl.hrl\").\n"]
    end.

gen_export(F) ->
    ["-export([", F#func.erlang_name, "/1]).\n"].

gen_default_impls(Context, FuncList) ->
    [ gen_default_impl(Context, X) || X <- FuncList ].

gen_default_impl(Context, F) ->
    Piqi = Context#context.piqi,
    ErlMod = Piqi#piqi.erlang_module,
    FuncName = F#func.erlang_name,
    Input =
        case F#func.input of
            'undefined' -> "'undefined'";
            _ -> "_Input"
        end,

    Output =
        case F#func.output of
            'undefined' -> "ok";
            _ ->
                [ "{ok, ", ErlMod, "_rpc:default_", FuncName, "_output()}" ]
        end,

    [ FuncName, "(", Input, ") -> ", Output, ".\n\n" ].
<|MERGE_RESOLUTION|>--- conflicted
+++ resolved
@@ -68,13 +68,9 @@
         maybe_gen_rpc_callback_specs(Context, FuncList),
         gen_embedded_piqi(ErlMod),
         gen_get_piqi(ErlMod),
-<<<<<<< HEAD
         gen_get_functions(FuncList),
-        gen_server_stubs(Context, FuncList, Mod, ErlMod)
-=======
         gen_func_io_helpers(Context, FuncList, ErlMod),
         gen_server_stubs(FuncList, Mod)
->>>>>>> df948762
     ]),
     ok = piqic:write_file(Filename, Code).
 
