
{deps, [
<<<<<<< HEAD
    {piqi, "", {git, "git@github.com:spilgames/piqi-erlang.git", {tag, "v0.6.0-spil4"}}},
    {cowboy, "", {git, "git@github.com:spilgames/cowboy.git", {tag, "0.8.5-spil1"}}}
=======
    {piqi, "", {git, "git://github.com/alavrik/piqi-erlang.git", {branch, "master"}}},
    {webmachine, "", {git, "https://github.com/basho/webmachine.git", {tag, "1.10.5"}}}
>>>>>>> b6d5f7b1
]}.


% ex: sw=4 ts=4 et ft=erlang<|MERGE_RESOLUTION|>--- conflicted
+++ resolved
@@ -1,12 +1,6 @@
-
 {deps, [
-<<<<<<< HEAD
-    {piqi, "", {git, "git@github.com:spilgames/piqi-erlang.git", {tag, "v0.6.0-spil4"}}},
+    {piqi, "", {git, "git@github.com:spilgames/piqi-erlang.git", {tag, "v0.7.0-spil1"}}},
     {cowboy, "", {git, "git@github.com:spilgames/cowboy.git", {tag, "0.8.5-spil1"}}}
-=======
-    {piqi, "", {git, "git://github.com/alavrik/piqi-erlang.git", {branch, "master"}}},
-    {webmachine, "", {git, "https://github.com/basho/webmachine.git", {tag, "1.10.5"}}}
->>>>>>> b6d5f7b1
 ]}.
 
 
