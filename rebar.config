
{deps, [
<<<<<<< HEAD
    {piqi, "", {git, "git@github.com:spilgames/piqi-erlang.git", {tag, "v0.6.0-spil3"}}},
    {webmachine, "", {git, "git@github.com:spilgames/webmachine.git", {tag, "1.10.2-spil1"}}}
=======
    {piqi, "", {git, "git://github.com/alavrik/piqi-erlang.git", {branch, "master"}}},
    {webmachine, "", {git, "https://github.com/basho/webmachine.git", {tag, "1.10.5"}}}
>>>>>>> 59f5cf71
]}.


% ex: sw=4 ts=4 et ft=erlang<|MERGE_RESOLUTION|>--- conflicted
+++ resolved
@@ -1,12 +1,8 @@
 
 {deps, [
-<<<<<<< HEAD
-    {piqi, "", {git, "git@github.com:spilgames/piqi-erlang.git", {tag, "v0.6.0-spil3"}}},
-    {webmachine, "", {git, "git@github.com:spilgames/webmachine.git", {tag, "1.10.2-spil1"}}}
-=======
-    {piqi, "", {git, "git://github.com/alavrik/piqi-erlang.git", {branch, "master"}}},
-    {webmachine, "", {git, "https://github.com/basho/webmachine.git", {tag, "1.10.5"}}}
->>>>>>> 59f5cf71
+    {webmachine, "",
+        {git, "git@github.com:spilgames/webmachine.git", {tag, "1.10.2-spil1"}}},
+    {piqi, "", {git, "git@github.com:spilgames/piqi-erlang.git", {tag, "v0.7.0-spil1"}}}
 ]}.
 
 
